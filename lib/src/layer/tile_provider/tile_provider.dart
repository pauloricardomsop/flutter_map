--- conflicted
+++ resolved
@@ -16,16 +16,10 @@
   void dispose() {}
 
   String getTileUrl(Coords coords, TileLayerOptions options) {
-<<<<<<< HEAD
     var urlTemplate = (options.wmsOptions != null)
-        ? options.wmsOptions.getUrl(coords, options.tileSize.toInt())
+        ? options.wmsOptions
+            .getUrl(coords, options.tileSize.toInt(), options.retinaMode)
         : options.urlTemplate;
-=======
-    if (options.wmsOptions != null) {
-      return options.wmsOptions
-          .getUrl(coords, options.tileSize.toInt(), options.retinaMode);
-    }
->>>>>>> b4193210
 
     var z = _getZoomForUrl(coords, options);
 
