--- conflicted
+++ resolved
@@ -19,11 +19,8 @@
 import '../pages/polyline.dart';
 import '../pages/sliding_map.dart';
 import '../pages/tap_to_add.dart';
-<<<<<<< HEAD
 import '../pages/tile_loading_error_handle.dart';
-=======
 import '../pages/widgets.dart';
->>>>>>> 2597d054
 import '../pages/wms_tile_layer.dart';
 
 Widget _buildMenuItem(
@@ -52,7 +49,6 @@
             child: Text('Flutter Map Examples'),
           ),
         ),
-<<<<<<< HEAD
         _buildMenuItem(
           context,
           const Text('OpenStreetMap'),
@@ -168,6 +164,13 @@
               Navigator.pushReplacementNamed(context, SlidingMapPage.route),
         ),
         ListTile(
+          title: const Text('Widgets'),
+          selected: currentRoute == WidgetsPage.route,
+          onTap: () {
+            Navigator.pushReplacementNamed(context, WidgetsPage.route);
+          },
+        ),
+        ListTile(
           title: const Text('Live Location Update'),
           selected: currentRoute == LiveLocationPage.route,
           onTap: () {
@@ -177,67 +180,6 @@
         ListTile(
           title: const Text('Tile loading error handle'),
           selected: currentRoute == TileLoadingErrorHandle.route,
-=======
-        ListTile(
-          title: const Text('OpenStreetMap'),
-          selected: currentRoute == HomePage.route,
-          onTap: () {
-            Navigator.pushReplacementNamed(context, HomePage.route);
-          },
-        ),
-        ListTile(
-          title: const Text('Widgets'),
-          selected: currentRoute == WidgetsPage.route,
-          onTap: () {
-            Navigator.pushReplacementNamed(context, WidgetsPage.route);
-          },
-        ),
-        ListTile(
-          title: const Text('WMS Layer'),
-          selected: currentRoute == WMSLayerPage.route,
-          onTap: () {
-            Navigator.pushReplacementNamed(context, WMSLayerPage.route);
-          },
-        ),
-        ListTile(
-          title: const Text('Custom CRS'),
-          selected: currentRoute == CustomCrsPage.route,
-          onTap: () {
-            Navigator.pushReplacementNamed(context, CustomCrsPage.route);
-          },
-        ),
-        ListTile(
-          title: const Text('Add Pins'),
-          selected: currentRoute == TapToAddPage.route,
-          onTap: () {
-            Navigator.pushReplacementNamed(context, TapToAddPage.route);
-          },
-        ),
-        ListTile(
-          title: const Text('Esri'),
-          selected: currentRoute == EsriPage.route,
-          onTap: () {
-            Navigator.pushReplacementNamed(context, EsriPage.route);
-          },
-        ),
-        ListTile(
-          title: const Text('Polylines'),
-          selected: currentRoute == PolylinePage.route,
-          onTap: () {
-            Navigator.pushReplacementNamed(context, PolylinePage.route);
-          },
-        ),
-        ListTile(
-          title: const Text('MapController'),
-          selected: currentRoute == MapControllerPage.route,
-          onTap: () {
-            Navigator.pushReplacementNamed(context, MapControllerPage.route);
-          },
-        ),
-        ListTile(
-          title: const Text('Animated MapController'),
-          selected: currentRoute == AnimatedMapControllerPage.route,
->>>>>>> 2597d054
           onTap: () {
             Navigator.pushReplacementNamed(
                 context, TileLoadingErrorHandle.route);
